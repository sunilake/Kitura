![Kitura](https://raw.githubusercontent.com/IBM-Swift/Kitura/master/Documentation/KituraLogo.png)

**A Swift Web Framework and HTTP Server**

[![Build Status - Master](https://travis-ci.org/IBM-Swift/Kitura.svg?branch=master)](https://travis-ci.org/IBM-Swift/Kitura)
[![Build Status - Develop](https://travis-ci.org/IBM-Swift/Kitura.svg?branch=develop)](https://travis-ci.org/IBM-Swift/Kitura)
![Mac OS X](https://img.shields.io/badge/os-Mac%20OS%20X-green.svg?style=flat)
![Linux](https://img.shields.io/badge/os-linux-green.svg?style=flat)
![Apache 2](https://img.shields.io/badge/license-Apache2-blue.svg?style=flat)
[![Join the chat at https://gitter.im/IBM-Swift/Kitura](https://badges.gitter.im/IBM-Swift/Kitura.svg)](https://gitter.im/IBM-Swift/Kitura?utm_source=badge&utm_medium=badge&utm_campaign=pr-badge&utm_content=badge)

## Summary

Kitura is a web framework and web server that is created for web services written in Swift.

## Table of Contents
* [Summary](#summary)
* [Features](#features)
* [Swift version](#swift-version)
* [Installation (Docker development environment)](#installation-docker-development-environment)
* [Installation (Vagrant development environment)](#installation-vagrant-development-environment)
* [Installation (OS X)](#installation-os-x)
* [Installation (Linux, Apt-based)](#installation-linux-apt-based)
* [Developing Kitura applications](#developing-kitura-applications)
* [Kitura Wiki](#kitura-wiki)
* [Developing Kitura](#developing-kitura)
* [License](#license)

## Features:

- URL routing (GET, POST, PUT, DELETE)
- URL parameters
- Static file serving
- JSON parsing
- Pluggable middleware

## Swift version
The latest version of Kitura works with the DEVELOPMENT-SNAPSHOT-2016-03-24-a version of the Swift binaries. You can download this version of the Swift binaries by following this [link](https://swift.org/download/). Compatibility with other Swift versions is not guaranteed.

## Installation (Docker development environment)

1. Install [Docker](https://docs.docker.com/engine/installation/) on your development system and start a Docker session/terminal.

2. From the Docker session, pull down the [kitura-ubuntu](https://hub.docker.com/r/ibmcom/kitura-ubuntu/) image from Docker Hub:

  `docker pull ibmcom/kitura-ubuntu:latest`

3. Create a Docker container using the `kitura-ubuntu` image you just downloaded:

  `docker run -i -t ibmcom/kitura-ubuntu:latest /bin/bash`

4. From within the Docker container, execute the `clone_build_test_kitura.sh` script to build Kitura and execute the test cases:

  `/root/clone_build_test_kitura.sh`

  The last output line from executing the `clone_build_test_kitura.sh` script should be similar to:

  `>> Finished execution of tests for Kitura (see above for results).`

5. You can now run the KituraSample executable inside the Docker container:

  `/root/start_kitura_sample.sh`

  You should see a message that says "Listening on port 8090".

## Installation (Vagrant development environment)

1. Install [VirtualBox](https://www.virtualbox.org/wiki/Downloads).

2. Install [Vagrant](https://www.vagrantup.com/downloads.html).

3. From the root of the Kitura folder containing the `vagrantfile`, create and configure a guest machine:

 `vagrant up`

4. SSH into the Vagrant machine:

 `vagrant ssh`

5. As needed for development, edit the `vagrantfile` to setup [Synced Folders](https://www.vagrantup.com/docs/synced-folders/basic_usage.html) to share files between your host and guest machine.

6. Now you are ready to develop your first Kitura App. Check [Kitura Sample](https://github.com/IBM-Swift/Kitura-Sample) or see [Developing Kitura applications](#developing-kitura-applications).

## Installation (OS X)

1. Install [Homebrew](http://brew.sh/) (if you don't already have it installed):

 `ruby -e "$(curl -fsSL https://raw.githubusercontent.com/Homebrew/install/master/install)"`

2. Install the necessary dependencies:

 `brew install http-parser curl hiredis`

3. Download and install the [supported Swift compiler](#swift-version).

 After installing it, make sure you update your PATH environment variable as described in the installation instructions (e.g. export PATH=/Library/Developer/Toolchains/swift-latest.xctoolchain/usr/bin:$PATH)

4. Now you are ready to develop your first Kitura App. Check [Kitura Sample](https://github.com/IBM-Swift/Kitura-Sample) or see [Developing Kitura applications](#developing-kitura-applications).

## Installation (Linux, Apt-based)

1. Install the following system linux libraries:

 `sudo apt-get install autoconf libtool libkqueue-dev libkqueue0 libdispatch-dev libdispatch0 libhttp-parser-dev libcurl4-openssl-dev libhiredis-dev libbsd-dev`

2. Install the [supported Swift compiler](#swift-version) for Linux.

 Follow the instructions provided on that page. After installing it (i.e. uncompressing the tar file), make sure you update your PATH environment variable so that it includes the extracted tools: `export PATH=/<path to uncompress tar contents>/usr/bin:$PATH`. To update the PATH env variable, you can update your [.bashrc file](http://www.joshstaiger.org/archives/2005/07/bash_profile_vs.html).

3. Clone, build and install the libdispatch library.
The complete instructions for building and installing this library are  [here](https://github.com/apple/swift-corelibs-libdispatch/blob/experimental/foundation/INSTALL), though, all you need to do is just this
 `git clone -b experimental/foundation https://github.com/apple/swift-corelibs-libdispatch.git && cd swift-corelibs-libdispatch && git submodule init && git submodule update && sh ./autogen.sh && ./configure --with-swift-toolchain=<path-to-swift>/usr --prefix=<path-to-swift>/usr && make && make install`

4. Now you are ready to develop your first Kitura App. Check [Kitura Sample](https://github.com/IBM-Swift/Kitura-Sample) or see [Developing Kitura applications](#developing-kitura-applications).

## Developing Kitura applications
Let's develop our first Kitura Web Application written in Swift!

1. First we create a new project directory

  ```bash
  mkdir myFirstProject
  ```

2. Next we initialize this project as a new Swift package project

  ```bash
  cd myFirstProject
  swift build --init
  ```

  Now your directory structure under myFirstProject should look like this:
  <pre>
  myFirstProject
  ├── Package.swift
  ├── Sources
  │   └── main.swift
  └── Tests
      └── <i>empty</i>
  </pre>

  Note: For more information on the Swift Package Manager, go [here](https://swift.org/package-manager)

3. Now we add Kitura as a dependency for your project (Package.swift):

  ```swift
  import PackageDescription

  let package = Package(
      name: "myFirstProject",
      dependencies: [
<<<<<<< HEAD
          .Package(url: "https://github.com/IBM-Swift/Kitura.git", majorVersion: 0, minor: 6)
=======
          .Package(url: "https://github.com/IBM-Swift/Kitura.git", majorVersion: 0, minor: 7)
>>>>>>> cc180ce4
      ])
  ```

4. Import the modules in your code (Sources/main.swift):

  ```swift
  import Kitura
  import KituraNet
  import KituraSys
  ```
5. Add a router and a path:

  ```swift
  let router = Router()

  router.get("/") {
  request, response, next in
      response.send("Hello, World!")
      next()
  }
  ```

6. Create and start a HTTPServer:

  ```swift
  let server = HttpServer.listen(8090, delegate: router)
  Server.run()
  ```

7. Sources/main.swift file should now look like this:

  ```swift
  import Kitura
  import KituraNet
  import KituraSys

  let router = Router()

  router.get("/") {
  request, response, next in
      response.send("Hello, World!")
      next()
  }

  let server = HttpServer.listen(8090, delegate: router)
  Server.run()
  ```

8. Compile your application:

  - Mac OS X: `swift build -Xcc -fblocks -Xswiftc -I/usr/local/include -Xlinker -L/usr/local/lib`
  - Linux:  `swift build -Xcc -fblocks`

  Or copy [Makefile and build scripts](https://github.com/IBM-Swift/Kitura-CI/blob/master/build) to your project directory and run `make build`. You may want to customize this Makefile and use it for building, testing and running your application. For example, you can clean your build directory, refetch all the dependencies, build, test and run your application by running `make clean refetch test run`.

9. Now run your new web application:

  ```
  .build/debug/myFirstProject
  ```

10. Open your browser at [http://localhost:8090](http://localhost:8090)

## Kitura Wiki
Feel free to visit our [Wiki](https://github.com/IBM-Swift/Kitura/wiki) for our roadmap and some tutorials.

## Developing Kitura

<<<<<<< HEAD
1. Clone this repository, `master` branch
  `git clone -b master https://github.com/IBM-Swift/Kitura`
=======
1. Clone this repository, `git clone https://github.com/IBM-Swift/Kitura`
>>>>>>> cc180ce4
2. Build and run tests
  `make test`

 ### Notes
 * Homebrew by default installs libraries to `/usr/local`, if yours is different, change the path to find curl and http-parser libraries, in `Kitura-CI/build/Makefile`:
 
   ```Makefile
   SWIFTC_FLAGS = -Xswiftc -I/usr/local/include
   LINKER_FLAGS = -Xlinker -L/usr/local/lib
   ```
   
You can find info on contributing to Kitura in our [contributing guidelines](.github/CONTRIBUTING.md).

## License

This library is licensed under Apache 2.0. Full license text is available in [LICENSE](LICENSE.txt).<|MERGE_RESOLUTION|>--- conflicted
+++ resolved
@@ -149,11 +149,7 @@
   let package = Package(
       name: "myFirstProject",
       dependencies: [
-<<<<<<< HEAD
-          .Package(url: "https://github.com/IBM-Swift/Kitura.git", majorVersion: 0, minor: 6)
-=======
-          .Package(url: "https://github.com/IBM-Swift/Kitura.git", majorVersion: 0, minor: 7)
->>>>>>> cc180ce4
+          .Package(url: "https://github.com/IBM-Swift/Kitura.git", majorVersion: 0, minor: 8)
       ])
   ```
 
@@ -222,12 +218,8 @@
 
 ## Developing Kitura
 
-<<<<<<< HEAD
 1. Clone this repository, `master` branch
   `git clone -b master https://github.com/IBM-Swift/Kitura`
-=======
-1. Clone this repository, `git clone https://github.com/IBM-Swift/Kitura`
->>>>>>> cc180ce4
 2. Build and run tests
   `make test`
 
